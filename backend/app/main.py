import os
import csv
import uuid
import re
from io import StringIO

from typing import Dict, List, Optional

from fastapi import FastAPI, UploadFile, File, Depends, HTTPException
from fastapi.middleware.cors import CORSMiddleware
from fastapi.responses import JSONResponse
from fastapi_jwt_auth import AuthJWT
from passlib.context import CryptContext
from pydantic import BaseModel
from sqlalchemy.orm import Session
from sqlalchemy import func

import pycountry

from .database import Base, engine, get_db
from .models import User, CompanyUpdated

# Create tables
Base.metadata.create_all(bind=engine)

app = FastAPI(title="BizDetails AI API")
app.add_middleware(
    CORSMiddleware,
    allow_origins=["*"],
    allow_credentials=True,
    allow_methods=["*"],
    allow_headers=["*"],
)

# Password hashing
pwd_context = CryptContext(schemes=["bcrypt"], deprecated="auto")

# JWT settings
class Settings(BaseModel):
    authjwt_secret_key: str = os.getenv("JWT_SECRET_KEY", "secret")

@AuthJWT.load_config
def get_config():
    return Settings()


# ---- Data models ----

class UserCredentials(BaseModel):
    email: str
    password: str

class ProcessRequest(BaseModel):
    data: List[Dict[str, Optional[str]]]
    mapping: Optional[Dict[str, str]] = None

class ProcessedResult(BaseModel):
    id: int
    companyName: str
    originalData: Dict[str, Optional[str]]
    domain: str
    confidence: str
    matchType: str
    notes: Optional[str]
    country: str
    industry: str

# In-memory store for processed tasks
TASK_RESULTS: Dict[str, List[ProcessedResult]] = {}


def enrich_domains(
    data: List[Dict[str, Optional[str]]], db: Session
) -> List[ProcessedResult]:
    results: List[ProcessedResult] = []

    for idx, row in enumerate(data, start=1):
<<<<<<< HEAD
        domain = (row.get("Domain") or "").lower()
        company = None
        if domain:
            company = db.query(CompanyUpdated).filter(CompanyUpdated.domain == domain).first()
        else:
            name = (row.get("Company Name") or "").lower()
            query = db.query(CompanyUpdated).filter(func.lower(CompanyUpdated.name) == name)
            country = row.get("Country")
            if country:
                query = query.filter(CompanyUpdated.countries.any(country.upper()))
            industry = row.get("Industry")
            if industry:
                query = query.filter(func.lower(CompanyUpdated.industry) == industry.lower())
            subindustry = row.get("Subindustry")
            if subindustry:
                query = query.filter(func.lower(CompanyUpdated.subindustry) == subindustry.lower())
            size = row.get("Company Size")
            if size:
                query = query.filter(func.lower(CompanyUpdated.size) == size.lower())
            keywords = row.get("Keywords")
            if keywords:
                query = query.filter(CompanyUpdated.keywords_cntxt.any(keywords))
            company = query.first()
        if company:
            country = company.countries[0] if company.countries else ""
            results.append(
                ProcessedResult(
                    id=idx,
                    companyName=company.name or "",
                    originalData=row,
                    domain=company.domain,
                    confidence="High",
                    matchType="Exact" if domain else "Company Name",
                    notes=None,
                    country=country,
                    industry=company.industry or "",
                )
            )
        else:
            missing_note = "Domain not found" if domain else "Company not found"
            results.append(
                ProcessedResult(
                    id=idx,
                    companyName="",
                    originalData=row,
                    domain=domain,
                    confidence="Low",
                    matchType="None",
                    notes=missing_note,
                    country="",
                    industry="",
                )
            )
=======
        domain = (row.get("Domain") or "").strip().lower()
        company = None
        match_type = "None"
        note = None

        # 1) Try exact domain match first (case-insensitive)
        if domain:
            company = (
                db.query(CompanyUpdated)
                .filter(func.lower(CompanyUpdated.domain) == domain)
                .first()
            )
            if company:
                match_type = "Exact"
            else:
                note = "Domain not found"

        # 2) Fallback: match by company name + optional filters
        if not company:
            name = (row.get("Company Name") or "").strip().lower()
            if name:
                query = db.query(CompanyUpdated).filter(
                    func.lower(CompanyUpdated.name) == name
                )

                # Optional filters
                country = (row.get("Country") or "").strip()
                if country:
                    # CompanyUpdated.countries is assumed to be an ARRAY of ISO codes
                    query = query.filter(CompanyUpdated.countries.any(country.upper()))

                industry = (row.get("Industry") or "").strip()
                if industry:
                    query = query.filter(
                        func.lower(CompanyUpdated.industry) == industry.lower()
                    )

                subindustry = (row.get("Subindustry") or "").strip()
                if subindustry:
                    query = query.filter(
                        func.lower(CompanyUpdated.subindustry) == subindustry.lower()
                    )

                size = (row.get("Company Size") or "").strip()
                if size:
                    query = query.filter(func.lower(CompanyUpdated.size) == size.lower())

                keywords = (row.get("Keywords") or "").strip()
                if keywords:
                    # If your source is a comma-separated string, you may want to split and OR them.
                    # For now we use a simple ANY check with the full string.
                    query = query.filter(CompanyUpdated.keywords_cntxt.any(keywords))

                company = query.first()
                if company:
                    match_type = "Company Name" if not domain else "Domain+Company Name"
                else:
                    note = note or "Company not found"
            else:
                # Neither domain matched nor name provided/matched
                note = note or ("Domain not found" if domain else "Company not found")

        if company:
            result_country = company.countries[0] if getattr(company, "countries", None) else ""
            results.append(
                ProcessedResult(
                    id=idx,
                    companyName=company.name or "",
                    originalData=row,
                    domain=company.domain or domain,
                    confidence="High",
                    matchType=match_type,
                    notes=None,
                    country=result_country,
                    industry=company.industry or "",
                )
            )
        else:
            results.append(
                ProcessedResult(
                    id=idx,
                    companyName="",
                    originalData=row,
                    domain=domain,
                    confidence="Low",
                    matchType="None",
                    notes=note or "Not found",
                    country="",
                    industry="",
                )
            )

>>>>>>> e7f36b3e
    return results


# ---- Preprocessing utilities ----

LEGAL_SUFFIXES = {
    "inc",
    "inc.",
    "ltd",
    "ltd.",
    "pvt",
    "pvt.",
    "pvt ltd",
    "pvt. ltd",
    "llc",
    "corp",
    "co",
    "co.",
    "gmbh",
    "sa",
    "s.a.",
    "ag",
    "plc",
    "limited",
}

INDUSTRY_TAXONOMY = {
    "technology": "Technology",
    "tech": "Technology",
    "finance": "Finance",
    "financial services": "Finance",
    "healthcare": "Healthcare",
}


def strip_legal_suffixes(name: str) -> str:
    tokens = name.split()
    while tokens:
        token = re.sub(r"[^a-z.]", "", tokens[-1])
        if token in LEGAL_SUFFIXES:
            tokens.pop()
        else:
            break
    return " ".join(tokens)


def normalize_company_name(name: str) -> str:
    cleaned = name.strip().lower()
    cleaned = strip_legal_suffixes(cleaned)
    return cleaned


def normalize_country(country: Optional[str]) -> Optional[str]:
    if not country:
        return None
    country = country.strip()
    if len(country) == 2 and country.isalpha():
        try:
            return pycountry.countries.get(alpha_2=country.upper()).alpha_2
        except AttributeError:
            return None
    try:
        return pycountry.countries.search_fuzzy(country)[0].alpha_2
    except LookupError:
        return None


def normalize_industry(industry: Optional[str]) -> Optional[str]:
    if not industry:
        return None
    return INDUSTRY_TAXONOMY.get(industry.strip().lower())


def normalize_subindustry(subindustry: Optional[str]) -> Optional[str]:
    if not subindustry:
        return None    # replace with real taxonomy when available
    return INDUSTRY_TAXONOMY.get(subindustry.strip().lower())


def preprocess_rows(rows: List[Dict[str, Optional[str]]]) -> List[Dict[str, Optional[str]]]:
    cleaned: List[Dict[str, Optional[str]]] = []
    seen = set()
    for row in rows:
        original_name = row.get("Company Name") or ""
        if not original_name.strip():
            raise HTTPException(status_code=400, detail="Company Name is required")
        name = normalize_company_name(original_name)
        country = normalize_country(row.get("Country"))
        industry = normalize_industry(row.get("Industry"))
        subindustry = normalize_subindustry(row.get("Subindustry"))
        company_size = row.get("Company Size")
        keywords = row.get("Keywords")

        identifier = (name, country, industry, subindustry, company_size, keywords)
        if identifier in seen:
            continue
        seen.add(identifier)

        cleaned.append(
            {
                "Company Name": name,
                "Country": country,
                "Industry": industry,
                "Subindustry": subindustry,
                "Company Size": company_size,
                "Keywords": keywords,
            }
        )

    return cleaned

# ---- Auth endpoints ----

@app.post("/api/auth/signup")
def signup(
    credentials: UserCredentials,
    db: Session = Depends(get_db),
    authorize: AuthJWT = Depends(),
):
    if db.query(User).filter(User.email == credentials.email).first():
        raise HTTPException(status_code=400, detail="Email already registered")
    hashed_password = pwd_context.hash(credentials.password)
    user = User(email=credentials.email, hashed_password=hashed_password)
    db.add(user)
    db.commit()
    access_token = authorize.create_access_token(subject=user.email)
    return {"access_token": access_token}

@app.post("/api/auth/signin")
def signin(
    credentials: UserCredentials,
    db: Session = Depends(get_db),
    authorize: AuthJWT = Depends(),
):
    user = db.query(User).filter(User.email == credentials.email).first()
    if not user or not pwd_context.verify(credentials.password, user.hashed_password):
        raise HTTPException(status_code=401, detail="Invalid email or password")
    access_token = authorize.create_access_token(subject=user.email)
    return {"access_token": access_token}


@app.get("/api/auth/verify")
def verify_token(authorize: AuthJWT = Depends()):
    try:
        authorize.jwt_required()
    except Exception:
        raise HTTPException(status_code=401, detail="Invalid or expired token")
    current_user = authorize.get_jwt_subject()
    return {"email": current_user}


# ---- Upload & processing ----

@app.post("/api/upload")
async def upload(file: UploadFile = File(...)):
    content = await file.read()
    text = content.decode("utf-8")
    reader = csv.reader(StringIO(text))
    headers = next(reader, [])
    return {"headers": headers}

@app.post("/api/process")
async def process(req: ProcessRequest, db: Session = Depends(get_db)):
    rows = req.data
    if req.mapping:
        mapped_rows: List[Dict[str, Optional[str]]] = []
        for row in rows:
            mapped_row = {}
            for field, col in req.mapping.items():
                mapped_row[field] = row.get(col)
            mapped_rows.append(mapped_row)
        rows = mapped_rows
    for row in rows:
        has_domain = (row.get("Domain") or "").strip()
        has_name = (row.get("Company Name") or "").strip()
        if not (has_domain or has_name):
            raise HTTPException(
                status_code=400, detail="Domain or Company Name is required"
            )

<<<<<<< HEAD
=======
    # Require at least a domain or company name for each row
    for row in rows:
        has_domain = (row.get("Domain") or "").strip()
        has_name = (row.get("Company Name") or "").strip()
        if not (has_domain or has_name):
            raise HTTPException(
                status_code=400, detail="Domain or Company Name is required"
            )

>>>>>>> e7f36b3e
    enriched = enrich_domains(rows, db)
    task_id = str(uuid.uuid4())
    TASK_RESULTS[task_id] = enriched
    return {"task_id": task_id}

@app.get("/api/results")
async def get_results(task_id: str):
    return {"results": [r.model_dump() for r in TASK_RESULTS.get(task_id, [])]}

@app.get("/api/results/{task_id}/status")
async def task_status(task_id: str):
    status = "completed" if task_id in TASK_RESULTS else "pending"
    return {"task_id": task_id, "status": status}

@app.get("/api/dashboard")
async def dashboard():
    return {"stats": {}}

class ChatRequest(BaseModel):
    message: str

@app.post("/api/chat")
async def chat(req: ChatRequest):
    return {"response": "Chat endpoint not implemented."}<|MERGE_RESOLUTION|>--- conflicted
+++ resolved
@@ -3,12 +3,10 @@
 import uuid
 import re
 from io import StringIO
-
 from typing import Dict, List, Optional
 
 from fastapi import FastAPI, UploadFile, File, Depends, HTTPException
 from fastapi.middleware.cors import CORSMiddleware
-from fastapi.responses import JSONResponse
 from fastapi_jwt_auth import AuthJWT
 from passlib.context import CryptContext
 from pydantic import BaseModel
@@ -20,22 +18,22 @@
 from .database import Base, engine, get_db
 from .models import User, CompanyUpdated
 
-# Create tables
+# --- DB bootstrap ---
 Base.metadata.create_all(bind=engine)
 
+# --- App ---
 app = FastAPI(title="BizDetails AI API")
 app.add_middleware(
     CORSMiddleware,
-    allow_origins=["*"],
+    allow_origins=["*"],  # tighten in prod
     allow_credentials=True,
     allow_methods=["*"],
     allow_headers=["*"],
 )
 
-# Password hashing
+# --- Auth / Security ---
 pwd_context = CryptContext(schemes=["bcrypt"], deprecated="auto")
 
-# JWT settings
 class Settings(BaseModel):
     authjwt_secret_key: str = os.getenv("JWT_SECRET_KEY", "secret")
 
@@ -43,16 +41,14 @@
 def get_config():
     return Settings()
 
-
-# ---- Data models ----
-
+# --- Schemas ---
 class UserCredentials(BaseModel):
     email: str
     password: str
 
 class ProcessRequest(BaseModel):
     data: List[Dict[str, Optional[str]]]
-    mapping: Optional[Dict[str, str]] = None
+    mapping: Optional[Dict[str, str]] = None  # frontend maps to canonical headers
 
 class ProcessedResult(BaseModel):
     id: int
@@ -65,77 +61,22 @@
     country: str
     industry: str
 
-# In-memory store for processed tasks
+# In-memory task store (MVP)
 TASK_RESULTS: Dict[str, List[ProcessedResult]] = {}
 
-
+# --- Enrichment ---
 def enrich_domains(
     data: List[Dict[str, Optional[str]]], db: Session
 ) -> List[ProcessedResult]:
     results: List[ProcessedResult] = []
 
     for idx, row in enumerate(data, start=1):
-<<<<<<< HEAD
-        domain = (row.get("Domain") or "").lower()
-        company = None
-        if domain:
-            company = db.query(CompanyUpdated).filter(CompanyUpdated.domain == domain).first()
-        else:
-            name = (row.get("Company Name") or "").lower()
-            query = db.query(CompanyUpdated).filter(func.lower(CompanyUpdated.name) == name)
-            country = row.get("Country")
-            if country:
-                query = query.filter(CompanyUpdated.countries.any(country.upper()))
-            industry = row.get("Industry")
-            if industry:
-                query = query.filter(func.lower(CompanyUpdated.industry) == industry.lower())
-            subindustry = row.get("Subindustry")
-            if subindustry:
-                query = query.filter(func.lower(CompanyUpdated.subindustry) == subindustry.lower())
-            size = row.get("Company Size")
-            if size:
-                query = query.filter(func.lower(CompanyUpdated.size) == size.lower())
-            keywords = row.get("Keywords")
-            if keywords:
-                query = query.filter(CompanyUpdated.keywords_cntxt.any(keywords))
-            company = query.first()
-        if company:
-            country = company.countries[0] if company.countries else ""
-            results.append(
-                ProcessedResult(
-                    id=idx,
-                    companyName=company.name or "",
-                    originalData=row,
-                    domain=company.domain,
-                    confidence="High",
-                    matchType="Exact" if domain else "Company Name",
-                    notes=None,
-                    country=country,
-                    industry=company.industry or "",
-                )
-            )
-        else:
-            missing_note = "Domain not found" if domain else "Company not found"
-            results.append(
-                ProcessedResult(
-                    id=idx,
-                    companyName="",
-                    originalData=row,
-                    domain=domain,
-                    confidence="Low",
-                    matchType="None",
-                    notes=missing_note,
-                    country="",
-                    industry="",
-                )
-            )
-=======
         domain = (row.get("Domain") or "").strip().lower()
         company = None
         match_type = "None"
         note = None
 
-        # 1) Try exact domain match first (case-insensitive)
+        # 1) Exact domain match (case-insensitive)
         if domain:
             company = (
                 db.query(CompanyUpdated)
@@ -147,7 +88,7 @@
             else:
                 note = "Domain not found"
 
-        # 2) Fallback: match by company name + optional filters
+        # 2) Fallback: company-name match with optional filters
         if not company:
             name = (row.get("Company Name") or "").strip().lower()
             if name:
@@ -155,10 +96,9 @@
                     func.lower(CompanyUpdated.name) == name
                 )
 
-                # Optional filters
                 country = (row.get("Country") or "").strip()
                 if country:
-                    # CompanyUpdated.countries is assumed to be an ARRAY of ISO codes
+                    # CompanyUpdated.countries is expected to be ARRAY of ISO alpha-2 (e.g., "IN", "US")
                     query = query.filter(CompanyUpdated.countries.any(country.upper()))
 
                 industry = (row.get("Industry") or "").strip()
@@ -179,8 +119,8 @@
 
                 keywords = (row.get("Keywords") or "").strip()
                 if keywords:
-                    # If your source is a comma-separated string, you may want to split and OR them.
-                    # For now we use a simple ANY check with the full string.
+                    # If your source is CSV of terms, split and OR them.
+                    # For now, simple ANY on the full string.
                     query = query.filter(CompanyUpdated.keywords_cntxt.any(keywords))
 
                 company = query.first()
@@ -189,11 +129,12 @@
                 else:
                     note = note or "Company not found"
             else:
-                # Neither domain matched nor name provided/matched
                 note = note or ("Domain not found" if domain else "Company not found")
 
         if company:
-            result_country = company.countries[0] if getattr(company, "countries", None) else ""
+            result_country = (
+                company.countries[0] if getattr(company, "countries", None) else ""
+            )
             results.append(
                 ProcessedResult(
                     id=idx,
@@ -221,32 +162,12 @@
                     industry="",
                 )
             )
-
->>>>>>> e7f36b3e
     return results
 
-
-# ---- Preprocessing utilities ----
-
+# --- Preprocessing helpers (optional) ---
 LEGAL_SUFFIXES = {
-    "inc",
-    "inc.",
-    "ltd",
-    "ltd.",
-    "pvt",
-    "pvt.",
-    "pvt ltd",
-    "pvt. ltd",
-    "llc",
-    "corp",
-    "co",
-    "co.",
-    "gmbh",
-    "sa",
-    "s.a.",
-    "ag",
-    "plc",
-    "limited",
+    "inc", "inc.", "ltd", "ltd.", "pvt", "pvt.", "pvt ltd", "pvt. ltd",
+    "llc", "corp", "co", "co.", "gmbh", "sa", "s.a.", "ag", "plc", "limited",
 }
 
 INDUSTRY_TAXONOMY = {
@@ -256,7 +177,6 @@
     "financial services": "Finance",
     "healthcare": "Healthcare",
 }
-
 
 def strip_legal_suffixes(name: str) -> str:
     tokens = name.split()
@@ -268,12 +188,10 @@
             break
     return " ".join(tokens)
 
-
 def normalize_company_name(name: str) -> str:
     cleaned = name.strip().lower()
     cleaned = strip_legal_suffixes(cleaned)
     return cleaned
-
 
 def normalize_country(country: Optional[str]) -> Optional[str]:
     if not country:
@@ -289,18 +207,15 @@
     except LookupError:
         return None
 
-
 def normalize_industry(industry: Optional[str]) -> Optional[str]:
     if not industry:
         return None
     return INDUSTRY_TAXONOMY.get(industry.strip().lower())
 
-
 def normalize_subindustry(subindustry: Optional[str]) -> Optional[str]:
     if not subindustry:
-        return None    # replace with real taxonomy when available
+        return None  # replace with real taxonomy when available
     return INDUSTRY_TAXONOMY.get(subindustry.strip().lower())
-
 
 def preprocess_rows(rows: List[Dict[str, Optional[str]]]) -> List[Dict[str, Optional[str]]]:
     cleaned: List[Dict[str, Optional[str]]] = []
@@ -331,11 +246,9 @@
                 "Keywords": keywords,
             }
         )
-
     return cleaned
 
-# ---- Auth endpoints ----
-
+# --- Auth Endpoints ---
 @app.post("/api/auth/signup")
 def signup(
     credentials: UserCredentials,
@@ -363,7 +276,6 @@
     access_token = authorize.create_access_token(subject=user.email)
     return {"access_token": access_token}
 
-
 @app.get("/api/auth/verify")
 def verify_token(authorize: AuthJWT = Depends()):
     try:
@@ -373,28 +285,30 @@
     current_user = authorize.get_jwt_subject()
     return {"email": current_user}
 
-
-# ---- Upload & processing ----
-
+# --- Upload & Processing ---
 @app.post("/api/upload")
 async def upload(file: UploadFile = File(...)):
-    content = await file.read()
-    text = content.decode("utf-8")
+    # utf-8-sig strips BOM if present
+    text = (await file.read()).decode("utf-8-sig", errors="ignore")
     reader = csv.reader(StringIO(text))
     headers = next(reader, [])
     return {"headers": headers}
 
 @app.post("/api/process")
 async def process(req: ProcessRequest, db: Session = Depends(get_db)):
-    rows = req.data
+    rows = req.data or []
+
+    # Apply mapping from frontend (maps arbitrary column names to expected keys)
     if req.mapping:
         mapped_rows: List[Dict[str, Optional[str]]] = []
         for row in rows:
-            mapped_row = {}
+            mapped_row: Dict[str, Optional[str]] = {}
             for field, col in req.mapping.items():
                 mapped_row[field] = row.get(col)
             mapped_rows.append(mapped_row)
         rows = mapped_rows
+
+    # Require at least a domain OR company name per row
     for row in rows:
         has_domain = (row.get("Domain") or "").strip()
         has_name = (row.get("Company Name") or "").strip()
@@ -403,18 +317,6 @@
                 status_code=400, detail="Domain or Company Name is required"
             )
 
-<<<<<<< HEAD
-=======
-    # Require at least a domain or company name for each row
-    for row in rows:
-        has_domain = (row.get("Domain") or "").strip()
-        has_name = (row.get("Company Name") or "").strip()
-        if not (has_domain or has_name):
-            raise HTTPException(
-                status_code=400, detail="Domain or Company Name is required"
-            )
-
->>>>>>> e7f36b3e
     enriched = enrich_domains(rows, db)
     task_id = str(uuid.uuid4())
     TASK_RESULTS[task_id] = enriched
@@ -431,6 +333,7 @@
 
 @app.get("/api/dashboard")
 async def dashboard():
+    # TODO: wire real stats
     return {"stats": {}}
 
 class ChatRequest(BaseModel):
