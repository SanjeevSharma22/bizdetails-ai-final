--- conflicted
+++ resolved
@@ -1,21 +1,14 @@
-<<<<<<< HEAD
 import os
-=======
-from fastapi import FastAPI, UploadFile, File
-from fastapi.middleware.cors import CORSMiddleware
-from fastapi.responses import JSONResponse
-from pydantic import BaseModel
-from typing import List, Dict, Optional
->>>>>>> fe9e0f0e
 import csv
 import uuid
 import random
 from io import StringIO
-<<<<<<< HEAD
+
 from typing import Dict, List, Optional
 
-from fastapi import Depends, FastAPI, File, HTTPException, UploadFile
+from fastapi import FastAPI, UploadFile, File, Depends, HTTPException
 from fastapi.middleware.cors import CORSMiddleware
+from fastapi.responses import JSONResponse
 from fastapi_jwt_auth import AuthJWT
 from passlib.context import CryptContext
 from pydantic import BaseModel
@@ -23,10 +16,8 @@
 
 from .database import Base, engine, get_db
 from .models import User
-=======
->>>>>>> fe9e0f0e
 
-
+# Create tables
 Base.metadata.create_all(bind=engine)
 
 app = FastAPI(title="BizDetails AI API")
@@ -38,21 +29,20 @@
     allow_headers=["*"],
 )
 
-<<<<<<< HEAD
+# Password hashing
 pwd_context = CryptContext(schemes=["bcrypt"], deprecated="auto")
 
-
+# JWT settings
 class Settings(BaseModel):
     authjwt_secret_key: str = os.getenv("JWT_SECRET_KEY", "secret")
-
 
 @AuthJWT.load_config
 def get_config():
     return Settings()
 
 
-=======
->>>>>>> fe9e0f0e
+# ---- Data models ----
+
 class UserCredentials(BaseModel):
     email: str
     password: str
@@ -71,7 +61,9 @@
     country: str
     industry: str
 
+# In‐memory store for demo
 TASK_RESULTS: Dict[str, List[ProcessedResult]] = {}
+
 
 def generate_mock_domain(company_name: str) -> str:
     clean = "".join(ch for ch in company_name.lower() if ch.isalnum())
@@ -97,7 +89,7 @@
         )
     return results
 
-<<<<<<< HEAD
+# ---- Auth endpoints ----
 
 @app.post("/api/auth/signup")
 def signup(
@@ -113,14 +105,8 @@
     db.commit()
     access_token = authorize.create_access_token(subject=user.email)
     return {"access_token": access_token}
-=======
-@app.post("/api/auth/signup")
-async def signup(credentials: UserCredentials):
-    return {"message": "signup not implemented"}
->>>>>>> fe9e0f0e
 
 @app.post("/api/auth/signin")
-<<<<<<< HEAD
 def signin(
     credentials: UserCredentials,
     db: Session = Depends(get_db),
@@ -131,10 +117,9 @@
         raise HTTPException(status_code=401, detail="Invalid email or password")
     access_token = authorize.create_access_token(subject=user.email)
     return {"access_token": access_token}
-=======
-async def signin(credentials: UserCredentials):
-    return {"token": "fake-jwt-token"}
->>>>>>> fe9e0f0e
+
+
+# ---- Upload & processing ----
 
 @app.post("/api/upload")
 async def upload(file: UploadFile = File(...)):
@@ -144,10 +129,6 @@
     headers = next(reader, [])
     return {"headers": headers}
 
-<<<<<<< HEAD
-
-=======
->>>>>>> fe9e0f0e
 @app.post("/api/process")
 async def process(req: ProcessRequest):
     task_id = str(uuid.uuid4())
@@ -158,19 +139,11 @@
 async def get_results(task_id: str):
     return {"results": [r.dict() for r in TASK_RESULTS.get(task_id, [])]}
 
-<<<<<<< HEAD
-
-=======
->>>>>>> fe9e0f0e
 @app.get("/api/results/{task_id}/status")
 async def task_status(task_id: str):
     status = "completed" if task_id in TASK_RESULTS else "pending"
     return {"task_id": task_id, "status": status}
 
-<<<<<<< HEAD
-
-=======
->>>>>>> fe9e0f0e
 @app.get("/api/dashboard")
 async def dashboard():
     return {"stats": {}}
