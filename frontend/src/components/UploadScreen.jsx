import React from 'react';

export function UploadScreen({ onFileUploaded }) {
  const API = import.meta.env.VITE_API_BASE;

  const handleChange = async (e) => {
    const file = e.target.files[0];
    if (!file) return;
<<<<<<< HEAD

    const formData = new FormData();
    formData.append('file', file);
    const response = await fetch(`${API}/api/upload`, {
      method: 'POST',
      body: formData,
    });
    const { headers } = await response.json();

    const text = await file.text();
    const lines = text.split(/\r?\n/).filter(Boolean);
    const data = lines.slice(1).map(line => {
      const values = line.split(',');
      const row = {};
      headers.forEach((col, i) => {
        row[col] = values[i];
=======
    const reader = new FileReader();
    reader.onload = () => {
      const text = reader.result;
      const lines = text.split(/\r?\n/).filter(Boolean);
      if (!lines.length) return;
      const columns = lines[0].split(',');
      const data = lines.slice(1).map((line) => {
        const values = line.split(',');
        const row = {};
        columns.forEach((col, i) => {
          row[col] = values[i];
        });
        return row;
>>>>>>> fe9e0f0e
      });
      return row;
    });
    onFileUploaded({ file, data, columns: headers });
  };

  return (
    <div className="p-8 border-2 border-dashed rounded text-center">
      <input type="file" accept=".csv" onChange={handleChange} />
    </div>
  );
}<|MERGE_RESOLUTION|>--- conflicted
+++ resolved
@@ -6,41 +6,31 @@
   const handleChange = async (e) => {
     const file = e.target.files[0];
     if (!file) return;
-<<<<<<< HEAD
 
+    // 1. Send file to backend to extract headers
     const formData = new FormData();
     formData.append('file', file);
     const response = await fetch(`${API}/api/upload`, {
       method: 'POST',
       body: formData,
     });
-    const { headers } = await response.json();
+    const { headers } = await response.json();  // e.g. ["Company Name", "Country", ...]
 
+    // 2. Read file text and split into rows
     const text = await file.text();
-    const lines = text.split(/\r?\n/).filter(Boolean);
-    const data = lines.slice(1).map(line => {
+    const lines = text.split(/\r?\n/).filter((l) => l.trim() !== '');
+
+    // 3. Build array of objects keyed by header names
+    const data = lines.slice(1).map((line) => {
       const values = line.split(',');
       const row = {};
       headers.forEach((col, i) => {
-        row[col] = values[i];
-=======
-    const reader = new FileReader();
-    reader.onload = () => {
-      const text = reader.result;
-      const lines = text.split(/\r?\n/).filter(Boolean);
-      if (!lines.length) return;
-      const columns = lines[0].split(',');
-      const data = lines.slice(1).map((line) => {
-        const values = line.split(',');
-        const row = {};
-        columns.forEach((col, i) => {
-          row[col] = values[i];
-        });
-        return row;
->>>>>>> fe9e0f0e
+        row[col] = values[i] ?? '';
       });
       return row;
     });
+
+    // 4. Notify parent with the raw file, parsed rows, and header list
     onFileUploaded({ file, data, columns: headers });
   };
 
