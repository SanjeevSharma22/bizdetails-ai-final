--- conflicted
+++ resolved
@@ -5,7 +5,6 @@
   const [email, setEmail] = useState("");
   const [password, setPassword] = useState("");
   const [isSignUp, setIsSignUp] = useState(false);
-<<<<<<< HEAD
 
   // Keep the URL hash in sync so navigating to `#signup` opens the sign-up form
   useEffect(() => {
@@ -16,8 +15,6 @@
     window.addEventListener("hashchange", updateFromHash);
     return () => window.removeEventListener("hashchange", updateFromHash);
   }, []);
-=======
->>>>>>> 4216c123
 
   // Allow the component to work without an explicit VITE_API_BASE by
   // falling back to relative URLs so the frontend can communicate with the
@@ -127,12 +124,16 @@
               Powered by Advanced AI
             </span>
             <h2 className="text-4xl font-bold mb-4">
-              Enrich Your Business Data with{' '}
-              <span className="text-transparent bg-clip-text bg-gradient-to-r from-blue-500 to-purple-600">AI</span>{' '}
+              Enrich Your Business Data with{" "}
+              <span className="text-transparent bg-clip-text bg-gradient-to-r from-blue-500 to-purple-600">
+                AI
+              </span>{" "}
               Precision
             </h2>
             <p className="text-gray-700 mb-6">
-              Transform incomplete company data into comprehensive business intelligence. Map domains, validate details, and enrich your database with AI-powered accuracy.
+              Transform incomplete company data into comprehensive business
+              intelligence. Map domains, validate details, and enrich your
+              database with AI-powered accuracy.
             </p>
             <div className="grid sm:grid-cols-2 gap-6 mb-8">
               {features.map((f) => (
@@ -165,7 +166,8 @@
             className="bg-white p-8 rounded-xl shadow-lg border border-gray-100 w-full max-w-md mx-auto"
           >
             <h2 className="text-xl font-semibold mb-6 text-center">
-              Get Started – Access the most comprehensive business data enrichment platform
+              Get Started – Access the most comprehensive business data
+              enrichment platform
             </h2>
             <div className="space-y-4">
               <input
@@ -191,17 +193,13 @@
               <p className="text-sm text-center">
                 {isSignUp ? (
                   <>
-                    Already have an account?{' '}
+                    Already have an account?{" "}
                     <button
                       type="button"
-<<<<<<< HEAD
                       onClick={() => {
                         setIsSignUp(false);
                         window.location.hash = "";
                       }}
-=======
-                      onClick={() => setIsSignUp(false)}
->>>>>>> 4216c123
                       className="text-blue-600 hover:underline"
                     >
                       Login
@@ -209,17 +207,13 @@
                   </>
                 ) : (
                   <>
-                    Don't have an account?{' '}
+                    Don't have an account?{" "}
                     <button
                       type="button"
-<<<<<<< HEAD
                       onClick={() => {
                         setIsSignUp(true);
                         window.location.hash = "signup";
                       }}
-=======
-                      onClick={() => setIsSignUp(true)}
->>>>>>> 4216c123
                       className="text-blue-600 hover:underline"
                     >
                       Sign up
@@ -230,13 +224,16 @@
             </div>
             <ul className="mt-6 space-y-1 text-sm text-gray-600">
               <li className="flex items-center">
-                <Check className="w-4 h-4 text-green-500 mr-2" /> GDPR & CCPA Compliant
+                <Check className="w-4 h-4 text-green-500 mr-2" /> GDPR & CCPA
+                Compliant
               </li>
               <li className="flex items-center">
-                <Check className="w-4 h-4 text-green-500 mr-2" /> Enterprise-Grade Security
+                <Check className="w-4 h-4 text-green-500 mr-2" /> Enterprise-Grade
+                Security
               </li>
               <li className="flex items-center">
-                <Check className="w-4 h-4 text-green-500 mr-2" /> No Credit Card Required
+                <Check className="w-4 h-4 text-green-500 mr-2" /> No Credit Card
+                Required
               </li>
             </ul>
           </form>
@@ -244,4 +241,4 @@
       </main>
     </div>
   );
-}
+}