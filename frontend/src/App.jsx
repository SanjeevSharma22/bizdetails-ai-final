--- conflicted
+++ resolved
@@ -35,10 +35,7 @@
   const isTokenExpired = (token) => {
     try {
       const payload = JSON.parse(atob(token.split('.')[1]));
-      if (payload.exp) {
-        return payload.exp * 1000 < Date.now();
-      }
-      return false;
+      return payload.exp ? payload.exp * 1000 < Date.now() : false;
     } catch {
       return true;
     }
@@ -65,22 +62,15 @@
           .catch(() => {
             localStorage.removeItem('user');
             localStorage.removeItem('activeTab');
-<<<<<<< HEAD
           })
           .finally(() => setAuthChecking(false));
         return;
-=======
-          });
->>>>>>> e0452cc1
       } else {
         localStorage.removeItem('user');
         localStorage.removeItem('activeTab');
       }
     }
-<<<<<<< HEAD
     setAuthChecking(false);
-=======
->>>>>>> e0452cc1
   }, []);
 
   useEffect(() => {
@@ -137,7 +127,9 @@
       originalData: row,
       domain: generateMockDomain(row['Company Name'] || `Company ${index + 1}`),
       confidence: ['High', 'Medium', 'Low'][Math.floor(Math.random() * 3)],
-      matchType: ['Exact', 'Contextual', 'Reverse', 'Manual'][Math.floor(Math.random() * 4)],
+      matchType: ['Exact', 'Contextual', 'Reverse', 'Manual'][
+        Math.floor(Math.random() * 4)
+      ],
       notes: Math.random() > 0.7 ? 'Fuzzy match applied' : null,
       country: row.Country || 'US',
       industry: row.Industry || 'Technology',
@@ -165,7 +157,6 @@
             </div>
           </div>
         );
-      case 'upload':
       default:
         return <UploadScreen onFileUploaded={handleFileUploaded} />;
     }
@@ -226,7 +217,7 @@
             <Tabs value={activeTab} onValueChange={setActiveTab} className="w-full">
               <TabsList className="grid w-full grid-cols-3 mb-8">
                 <TabsTrigger value="upload" className="flex items-center gap-2">
-                  {uploadStep === 'mapping' ? <Settings className="w-4 h-4" /> : <Upload className="w-4 h-4" />}
+                  {uploadStep === 'mapping' ? <Settings className="w-4 h-4" /> : <Upload className="w-4 h-4" />} 
                   {uploadStep === 'mapping' ? 'Column Mapping' : 'Data Enrichment (CSV Upload)'}
                 </TabsTrigger>
                 <TabsTrigger value="results" className="flex items-center gap-2">
